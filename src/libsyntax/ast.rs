--- conflicted
+++ resolved
@@ -16,14 +16,8 @@
 pub use self::PathParameters::*;
 pub use util::ThinVec;
 
-<<<<<<< HEAD
-use attr::ThinAttributes;
 use syntax_pos::{mk_sp, Span, DUMMY_SP, ExpnId};
 use codemap::{respan, Spanned};
-=======
-use attr::HasAttrs;
-use codemap::{mk_sp, respan, Span, Spanned, DUMMY_SP, ExpnId};
->>>>>>> 5033eca6
 use abi::Abi;
 use errors;
 use parse::token::{self, keywords, InternedString};
@@ -841,15 +835,9 @@
     /// Expr without trailing semi-colon (must have unit type).
     Expr(P<Expr>),
 
-<<<<<<< HEAD
-    /// Expr with trailing semi-colon (may have any type).
     Semi(P<Expr>),
-=======
-    Mac(P<Mac>, MacStmtStyle, ThinVec<Attribute>),
-}
->>>>>>> 5033eca6
-
-    Mac(P<(Mac, MacStmtStyle, ThinAttributes)>),
+
+    Mac(P<(Mac, MacStmtStyle, ThinVec<Attribute>)>),
 }
 
 #[derive(Clone, Copy, PartialEq, Eq, RustcEncodable, RustcDecodable, Hash, Debug)]
