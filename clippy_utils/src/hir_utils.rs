use crate::consts::{constant_context, constant_simple};
use crate::differing_macro_contexts;
use crate::source::snippet_opt;
use rustc_ast::ast::InlineAsmTemplatePiece;
use rustc_data_structures::stable_hasher::{HashStable, StableHasher};
use rustc_hir::def::Res;
use rustc_hir::HirIdMap;
use rustc_hir::{
    BinOpKind, Block, BlockCheckMode, BodyId, BorrowKind, CaptureBy, Expr, ExprField, ExprKind, FnRetTy, GenericArg,
    GenericArgs, Guard, HirId, InlineAsmOperand, Lifetime, LifetimeName, ParamName, Pat, PatField, PatKind, Path,
    PathSegment, QPath, Stmt, StmtKind, Ty, TyKind, TypeBinding,
};
use rustc_lexer::{tokenize, TokenKind};
use rustc_lint::LateContext;
use rustc_middle::ich::StableHashingContextProvider;
use rustc_middle::ty::TypeckResults;
use rustc_span::Symbol;
use std::hash::Hash;

/// Type used to check whether two ast are the same. This is different from the
/// operator
/// `==` on ast types as this operator would compare true equality with ID and
/// span.
///
/// Note that some expressions kinds are not considered but could be added.
pub struct SpanlessEq<'a, 'tcx> {
    /// Context used to evaluate constant expressions.
    cx: &'a LateContext<'tcx>,
    maybe_typeck_results: Option<&'tcx TypeckResults<'tcx>>,
    allow_side_effects: bool,
    expr_fallback: Option<Box<dyn FnMut(&Expr<'_>, &Expr<'_>) -> bool + 'a>>,
}

impl<'a, 'tcx> SpanlessEq<'a, 'tcx> {
    pub fn new(cx: &'a LateContext<'tcx>) -> Self {
        Self {
            cx,
            maybe_typeck_results: cx.maybe_typeck_results(),
            allow_side_effects: true,
            expr_fallback: None,
        }
    }

    /// Consider expressions containing potential side effects as not equal.
    pub fn deny_side_effects(self) -> Self {
        Self {
            allow_side_effects: false,
            ..self
        }
    }

    pub fn expr_fallback(self, expr_fallback: impl FnMut(&Expr<'_>, &Expr<'_>) -> bool + 'a) -> Self {
        Self {
            expr_fallback: Some(Box::new(expr_fallback)),
            ..self
        }
    }

    /// Use this method to wrap comparisons that may involve inter-expression context.
    /// See `self.locals`.
    pub fn inter_expr(&mut self) -> HirEqInterExpr<'_, 'a, 'tcx> {
        HirEqInterExpr {
            inner: self,
            locals: HirIdMap::default(),
        }
    }

    #[allow(dead_code)]
    pub fn eq_block(&mut self, left: &Block<'_>, right: &Block<'_>) -> bool {
        self.inter_expr().eq_block(left, right)
    }

    pub fn eq_expr(&mut self, left: &Expr<'_>, right: &Expr<'_>) -> bool {
        self.inter_expr().eq_expr(left, right)
    }

    pub fn eq_path_segment(&mut self, left: &PathSegment<'_>, right: &PathSegment<'_>) -> bool {
        self.inter_expr().eq_path_segment(left, right)
    }

    pub fn eq_path_segments(&mut self, left: &[PathSegment<'_>], right: &[PathSegment<'_>]) -> bool {
        self.inter_expr().eq_path_segments(left, right)
    }
}

pub struct HirEqInterExpr<'a, 'b, 'tcx> {
    inner: &'a mut SpanlessEq<'b, 'tcx>,

    // When binding are declared, the binding ID in the left expression is mapped to the one on the
    // right. For example, when comparing `{ let x = 1; x + 2 }` and `{ let y = 1; y + 2 }`,
    // these blocks are considered equal since `x` is mapped to `y`.
    locals: HirIdMap<HirId>,
}

impl HirEqInterExpr<'_, '_, '_> {
    pub fn eq_stmt(&mut self, left: &Stmt<'_>, right: &Stmt<'_>) -> bool {
        match (&left.kind, &right.kind) {
            (&StmtKind::Local(ref l), &StmtKind::Local(ref r)) => {
<<<<<<< HEAD
=======
                // This additional check ensures that the type of the locals are equivalent even if the init
                // expression or type have some inferred parts.
                if let Some(typeck) = self.inner.maybe_typeck_results {
                    let l_ty = typeck.pat_ty(&l.pat);
                    let r_ty = typeck.pat_ty(&r.pat);
                    if !rustc_middle::ty::TyS::same_type(l_ty, r_ty) {
                        return false;
                    }
                }

>>>>>>> 1f7aef33
                // eq_pat adds the HirIds to the locals map. We therefor call it last to make sure that
                // these only get added if the init and type is equal.
                both(&l.init, &r.init, |l, r| self.eq_expr(l, r))
                    && both(&l.ty, &r.ty, |l, r| self.eq_ty(l, r))
                    && self.eq_pat(&l.pat, &r.pat)
            },
            (&StmtKind::Expr(ref l), &StmtKind::Expr(ref r)) | (&StmtKind::Semi(ref l), &StmtKind::Semi(ref r)) => {
                self.eq_expr(l, r)
            },
            _ => false,
        }
    }

    /// Checks whether two blocks are the same.
    fn eq_block(&mut self, left: &Block<'_>, right: &Block<'_>) -> bool {
        match (left.stmts, left.expr, right.stmts, right.expr) {
            ([], None, [], None) => {
                // For empty blocks, check to see if the tokens are equal. This will catch the case where a macro
                // expanded to nothing, or the cfg attribute was used.
                let (left, right) = match (
                    snippet_opt(self.inner.cx, left.span),
                    snippet_opt(self.inner.cx, right.span),
                ) {
                    (Some(left), Some(right)) => (left, right),
                    _ => return true,
                };
                let mut left_pos = 0;
                let left = tokenize(&left)
                    .map(|t| {
                        let end = left_pos + t.len;
                        let s = &left[left_pos..end];
                        left_pos = end;
                        (t, s)
                    })
                    .filter(|(t, _)| {
                        !matches!(
                            t.kind,
                            TokenKind::LineComment { .. } | TokenKind::BlockComment { .. } | TokenKind::Whitespace
                        )
                    })
                    .map(|(_, s)| s);
                let mut right_pos = 0;
                let right = tokenize(&right)
                    .map(|t| {
                        let end = right_pos + t.len;
                        let s = &right[right_pos..end];
                        right_pos = end;
                        (t, s)
                    })
                    .filter(|(t, _)| {
                        !matches!(
                            t.kind,
                            TokenKind::LineComment { .. } | TokenKind::BlockComment { .. } | TokenKind::Whitespace
                        )
                    })
                    .map(|(_, s)| s);
                left.eq(right)
            },
            _ => {
                over(&left.stmts, &right.stmts, |l, r| self.eq_stmt(l, r))
                    && both(&left.expr, &right.expr, |l, r| self.eq_expr(l, r))
            },
        }
    }

    #[allow(clippy::similar_names)]
    pub fn eq_expr(&mut self, left: &Expr<'_>, right: &Expr<'_>) -> bool {
        if !self.inner.allow_side_effects && differing_macro_contexts(left.span, right.span) {
            return false;
        }

        if let Some(typeck_results) = self.inner.maybe_typeck_results {
            if let (Some(l), Some(r)) = (
                constant_simple(self.inner.cx, typeck_results, left),
                constant_simple(self.inner.cx, typeck_results, right),
            ) {
                if l == r {
                    return true;
                }
            }
        }

        let is_eq = match (
            &reduce_exprkind(self.inner.cx, &left.kind),
            &reduce_exprkind(self.inner.cx, &right.kind),
        ) {
            (&ExprKind::AddrOf(lb, l_mut, ref le), &ExprKind::AddrOf(rb, r_mut, ref re)) => {
                lb == rb && l_mut == r_mut && self.eq_expr(le, re)
            },
            (&ExprKind::Continue(li), &ExprKind::Continue(ri)) => {
                both(&li.label, &ri.label, |l, r| l.ident.name == r.ident.name)
            },
            (&ExprKind::Assign(ref ll, ref lr, _), &ExprKind::Assign(ref rl, ref rr, _)) => {
                self.inner.allow_side_effects && self.eq_expr(ll, rl) && self.eq_expr(lr, rr)
            },
            (&ExprKind::AssignOp(ref lo, ref ll, ref lr), &ExprKind::AssignOp(ref ro, ref rl, ref rr)) => {
                self.inner.allow_side_effects && lo.node == ro.node && self.eq_expr(ll, rl) && self.eq_expr(lr, rr)
            },
            (&ExprKind::Block(ref l, _), &ExprKind::Block(ref r, _)) => self.eq_block(l, r),
            (&ExprKind::Binary(l_op, ref ll, ref lr), &ExprKind::Binary(r_op, ref rl, ref rr)) => {
                l_op.node == r_op.node && self.eq_expr(ll, rl) && self.eq_expr(lr, rr)
                    || swap_binop(l_op.node, ll, lr).map_or(false, |(l_op, ll, lr)| {
                        l_op == r_op.node && self.eq_expr(ll, rl) && self.eq_expr(lr, rr)
                    })
            },
            (&ExprKind::Break(li, ref le), &ExprKind::Break(ri, ref re)) => {
                both(&li.label, &ri.label, |l, r| l.ident.name == r.ident.name)
                    && both(le, re, |l, r| self.eq_expr(l, r))
            },
            (&ExprKind::Box(ref l), &ExprKind::Box(ref r)) => self.eq_expr(l, r),
            (&ExprKind::Call(l_fun, l_args), &ExprKind::Call(r_fun, r_args)) => {
                self.inner.allow_side_effects && self.eq_expr(l_fun, r_fun) && self.eq_exprs(l_args, r_args)
            },
            (&ExprKind::Cast(ref lx, ref lt), &ExprKind::Cast(ref rx, ref rt))
            | (&ExprKind::Type(ref lx, ref lt), &ExprKind::Type(ref rx, ref rt)) => {
                self.eq_expr(lx, rx) && self.eq_ty(lt, rt)
            },
            (&ExprKind::Field(ref l_f_exp, ref l_f_ident), &ExprKind::Field(ref r_f_exp, ref r_f_ident)) => {
                l_f_ident.name == r_f_ident.name && self.eq_expr(l_f_exp, r_f_exp)
            },
            (&ExprKind::Index(ref la, ref li), &ExprKind::Index(ref ra, ref ri)) => {
                self.eq_expr(la, ra) && self.eq_expr(li, ri)
            },
            (&ExprKind::If(ref lc, ref lt, ref le), &ExprKind::If(ref rc, ref rt, ref re)) => {
                self.eq_expr(lc, rc) && self.eq_expr(&**lt, &**rt) && both(le, re, |l, r| self.eq_expr(l, r))
            },
            (&ExprKind::Lit(ref l), &ExprKind::Lit(ref r)) => l.node == r.node,
            (&ExprKind::Loop(ref lb, ref ll, ref lls, _), &ExprKind::Loop(ref rb, ref rl, ref rls, _)) => {
                lls == rls && self.eq_block(lb, rb) && both(ll, rl, |l, r| l.ident.name == r.ident.name)
            },
            (&ExprKind::Match(ref le, ref la, ref ls), &ExprKind::Match(ref re, ref ra, ref rs)) => {
                ls == rs
                    && self.eq_expr(le, re)
                    && over(la, ra, |l, r| {
                        self.eq_pat(&l.pat, &r.pat)
                            && both(&l.guard, &r.guard, |l, r| self.eq_guard(l, r))
                            && self.eq_expr(&l.body, &r.body)
                    })
            },
            (&ExprKind::MethodCall(l_path, _, l_args, _), &ExprKind::MethodCall(r_path, _, r_args, _)) => {
                self.inner.allow_side_effects && self.eq_path_segment(l_path, r_path) && self.eq_exprs(l_args, r_args)
            },
            (&ExprKind::Repeat(ref le, ref ll_id), &ExprKind::Repeat(ref re, ref rl_id)) => {
                let mut celcx = constant_context(self.inner.cx, self.inner.cx.tcx.typeck_body(ll_id.body));
                let ll = celcx.expr(&self.inner.cx.tcx.hir().body(ll_id.body).value);
                let mut celcx = constant_context(self.inner.cx, self.inner.cx.tcx.typeck_body(rl_id.body));
                let rl = celcx.expr(&self.inner.cx.tcx.hir().body(rl_id.body).value);

                self.eq_expr(le, re) && ll == rl
            },
            (&ExprKind::Ret(ref l), &ExprKind::Ret(ref r)) => both(l, r, |l, r| self.eq_expr(l, r)),
            (&ExprKind::Path(ref l), &ExprKind::Path(ref r)) => self.eq_qpath(l, r),
            (&ExprKind::Struct(ref l_path, ref lf, ref lo), &ExprKind::Struct(ref r_path, ref rf, ref ro)) => {
                self.eq_qpath(l_path, r_path)
                    && both(lo, ro, |l, r| self.eq_expr(l, r))
                    && over(lf, rf, |l, r| self.eq_expr_field(l, r))
            },
            (&ExprKind::Tup(l_tup), &ExprKind::Tup(r_tup)) => self.eq_exprs(l_tup, r_tup),
            (&ExprKind::Unary(l_op, ref le), &ExprKind::Unary(r_op, ref re)) => l_op == r_op && self.eq_expr(le, re),
            (&ExprKind::Array(l), &ExprKind::Array(r)) => self.eq_exprs(l, r),
            (&ExprKind::DropTemps(ref le), &ExprKind::DropTemps(ref re)) => self.eq_expr(le, re),
            _ => false,
        };
        is_eq || self.inner.expr_fallback.as_mut().map_or(false, |f| f(left, right))
    }

    fn eq_exprs(&mut self, left: &[Expr<'_>], right: &[Expr<'_>]) -> bool {
        over(left, right, |l, r| self.eq_expr(l, r))
    }

    fn eq_expr_field(&mut self, left: &ExprField<'_>, right: &ExprField<'_>) -> bool {
        left.ident.name == right.ident.name && self.eq_expr(&left.expr, &right.expr)
    }

    fn eq_guard(&mut self, left: &Guard<'_>, right: &Guard<'_>) -> bool {
        match (left, right) {
            (Guard::If(l), Guard::If(r)) => self.eq_expr(l, r),
            (Guard::IfLet(lp, le), Guard::IfLet(rp, re)) => self.eq_pat(lp, rp) && self.eq_expr(le, re),
            _ => false,
        }
    }

    fn eq_generic_arg(&mut self, left: &GenericArg<'_>, right: &GenericArg<'_>) -> bool {
        match (left, right) {
            (GenericArg::Lifetime(l_lt), GenericArg::Lifetime(r_lt)) => Self::eq_lifetime(l_lt, r_lt),
            (GenericArg::Type(l_ty), GenericArg::Type(r_ty)) => self.eq_ty(l_ty, r_ty),
            _ => false,
        }
    }

    fn eq_lifetime(left: &Lifetime, right: &Lifetime) -> bool {
        left.name == right.name
    }

    fn eq_pat_field(&mut self, left: &PatField<'_>, right: &PatField<'_>) -> bool {
        let (PatField { ident: li, pat: lp, .. }, PatField { ident: ri, pat: rp, .. }) = (&left, &right);
        li.name == ri.name && self.eq_pat(lp, rp)
    }

    /// Checks whether two patterns are the same.
    fn eq_pat(&mut self, left: &Pat<'_>, right: &Pat<'_>) -> bool {
        match (&left.kind, &right.kind) {
            (&PatKind::Box(ref l), &PatKind::Box(ref r)) => self.eq_pat(l, r),
            (&PatKind::Struct(ref lp, ref la, ..), &PatKind::Struct(ref rp, ref ra, ..)) => {
                self.eq_qpath(lp, rp) && over(la, ra, |l, r| self.eq_pat_field(l, r))
            },
            (&PatKind::TupleStruct(ref lp, ref la, ls), &PatKind::TupleStruct(ref rp, ref ra, rs)) => {
                self.eq_qpath(lp, rp) && over(la, ra, |l, r| self.eq_pat(l, r)) && ls == rs
            },
            (&PatKind::Binding(lb, li, _, ref lp), &PatKind::Binding(rb, ri, _, ref rp)) => {
                let eq = lb == rb && both(lp, rp, |l, r| self.eq_pat(l, r));
                if eq {
                    self.locals.insert(li, ri);
                }
                eq
            },
            (&PatKind::Path(ref l), &PatKind::Path(ref r)) => self.eq_qpath(l, r),
            (&PatKind::Lit(ref l), &PatKind::Lit(ref r)) => self.eq_expr(l, r),
            (&PatKind::Tuple(ref l, ls), &PatKind::Tuple(ref r, rs)) => {
                ls == rs && over(l, r, |l, r| self.eq_pat(l, r))
            },
            (&PatKind::Range(ref ls, ref le, li), &PatKind::Range(ref rs, ref re, ri)) => {
                both(ls, rs, |a, b| self.eq_expr(a, b)) && both(le, re, |a, b| self.eq_expr(a, b)) && (li == ri)
            },
            (&PatKind::Ref(ref le, ref lm), &PatKind::Ref(ref re, ref rm)) => lm == rm && self.eq_pat(le, re),
            (&PatKind::Slice(ref ls, ref li, ref le), &PatKind::Slice(ref rs, ref ri, ref re)) => {
                over(ls, rs, |l, r| self.eq_pat(l, r))
                    && over(le, re, |l, r| self.eq_pat(l, r))
                    && both(li, ri, |l, r| self.eq_pat(l, r))
            },
            (&PatKind::Wild, &PatKind::Wild) => true,
            _ => false,
        }
    }

    #[allow(clippy::similar_names)]
    fn eq_qpath(&mut self, left: &QPath<'_>, right: &QPath<'_>) -> bool {
        match (left, right) {
            (&QPath::Resolved(ref lty, ref lpath), &QPath::Resolved(ref rty, ref rpath)) => {
                both(lty, rty, |l, r| self.eq_ty(l, r)) && self.eq_path(lpath, rpath)
            },
            (&QPath::TypeRelative(ref lty, ref lseg), &QPath::TypeRelative(ref rty, ref rseg)) => {
                self.eq_ty(lty, rty) && self.eq_path_segment(lseg, rseg)
            },
            (&QPath::LangItem(llang_item, _), &QPath::LangItem(rlang_item, _)) => llang_item == rlang_item,
            _ => false,
        }
    }

    fn eq_path(&mut self, left: &Path<'_>, right: &Path<'_>) -> bool {
        match (left.res, right.res) {
            (Res::Local(l), Res::Local(r)) => l == r || self.locals.get(&l) == Some(&r),
            (Res::Local(_), _) | (_, Res::Local(_)) => false,
            _ => over(&left.segments, &right.segments, |l, r| self.eq_path_segment(l, r)),
        }
    }

    fn eq_path_parameters(&mut self, left: &GenericArgs<'_>, right: &GenericArgs<'_>) -> bool {
        if !(left.parenthesized || right.parenthesized) {
            over(&left.args, &right.args, |l, r| self.eq_generic_arg(l, r)) // FIXME(flip1995): may not work
                && over(&left.bindings, &right.bindings, |l, r| self.eq_type_binding(l, r))
        } else if left.parenthesized && right.parenthesized {
            over(left.inputs(), right.inputs(), |l, r| self.eq_ty(l, r))
                && both(&Some(&left.bindings[0].ty()), &Some(&right.bindings[0].ty()), |l, r| {
                    self.eq_ty(l, r)
                })
        } else {
            false
        }
    }

    pub fn eq_path_segments(&mut self, left: &[PathSegment<'_>], right: &[PathSegment<'_>]) -> bool {
        left.len() == right.len() && left.iter().zip(right).all(|(l, r)| self.eq_path_segment(l, r))
    }

    pub fn eq_path_segment(&mut self, left: &PathSegment<'_>, right: &PathSegment<'_>) -> bool {
        // The == of idents doesn't work with different contexts,
        // we have to be explicit about hygiene
        left.ident.name == right.ident.name && both(&left.args, &right.args, |l, r| self.eq_path_parameters(l, r))
    }

    #[allow(clippy::similar_names)]
    fn eq_ty(&mut self, left: &Ty<'_>, right: &Ty<'_>) -> bool {
        match (&left.kind, &right.kind) {
            (&TyKind::Slice(ref l_vec), &TyKind::Slice(ref r_vec)) => self.eq_ty(l_vec, r_vec),
            (&TyKind::Array(ref lt, ref ll_id), &TyKind::Array(ref rt, ref rl_id)) => {
                let cx = self.inner.cx;
                let eval_const =
                    |body| constant_context(cx, cx.tcx.typeck_body(body)).expr(&cx.tcx.hir().body(body).value);
                self.eq_ty(lt, rt) && eval_const(ll_id.body) == eval_const(rl_id.body)
            },
            (&TyKind::Ptr(ref l_mut), &TyKind::Ptr(ref r_mut)) => {
                l_mut.mutbl == r_mut.mutbl && self.eq_ty(&*l_mut.ty, &*r_mut.ty)
            },
            (&TyKind::Rptr(_, ref l_rmut), &TyKind::Rptr(_, ref r_rmut)) => {
                l_rmut.mutbl == r_rmut.mutbl && self.eq_ty(&*l_rmut.ty, &*r_rmut.ty)
            },
            (&TyKind::Path(ref l), &TyKind::Path(ref r)) => self.eq_qpath(l, r),
            (&TyKind::Tup(ref l), &TyKind::Tup(ref r)) => over(l, r, |l, r| self.eq_ty(l, r)),
            (&TyKind::Infer, &TyKind::Infer) => true,
            _ => false,
        }
    }

    fn eq_type_binding(&mut self, left: &TypeBinding<'_>, right: &TypeBinding<'_>) -> bool {
        left.ident.name == right.ident.name && self.eq_ty(&left.ty(), &right.ty())
    }
}

/// Some simple reductions like `{ return }` => `return`
fn reduce_exprkind<'hir>(cx: &LateContext<'_>, kind: &'hir ExprKind<'hir>) -> &'hir ExprKind<'hir> {
    if let ExprKind::Block(block, _) = kind {
        match (block.stmts, block.expr) {
            // From an `if let` expression without an `else` block. The arm for the implicit wild pattern is an empty
            // block with an empty span.
            ([], None) if block.span.is_empty() => &ExprKind::Tup(&[]),
            // `{}` => `()`
            ([], None) => match snippet_opt(cx, block.span) {
                // Don't reduce if there are any tokens contained in the braces
                Some(snip)
                    if tokenize(&snip)
                        .map(|t| t.kind)
                        .filter(|t| {
                            !matches!(
                                t,
                                TokenKind::LineComment { .. } | TokenKind::BlockComment { .. } | TokenKind::Whitespace
                            )
                        })
                        .ne([TokenKind::OpenBrace, TokenKind::CloseBrace].iter().copied()) =>
                {
                    kind
                },
                _ => &ExprKind::Tup(&[]),
            },
            ([], Some(expr)) => match expr.kind {
                // `{ return .. }` => `return ..`
                ExprKind::Ret(..) => &expr.kind,
                _ => kind,
            },
            ([stmt], None) => match stmt.kind {
                StmtKind::Expr(expr) | StmtKind::Semi(expr) => match expr.kind {
                    // `{ return ..; }` => `return ..`
                    ExprKind::Ret(..) => &expr.kind,
                    _ => kind,
                },
                _ => kind,
            },
            _ => kind,
        }
    } else {
        kind
    }
}

fn swap_binop<'a>(
    binop: BinOpKind,
    lhs: &'a Expr<'a>,
    rhs: &'a Expr<'a>,
) -> Option<(BinOpKind, &'a Expr<'a>, &'a Expr<'a>)> {
    match binop {
        BinOpKind::Add | BinOpKind::Eq | BinOpKind::Ne | BinOpKind::BitAnd | BinOpKind::BitXor | BinOpKind::BitOr => {
            Some((binop, rhs, lhs))
        },
        BinOpKind::Lt => Some((BinOpKind::Gt, rhs, lhs)),
        BinOpKind::Le => Some((BinOpKind::Ge, rhs, lhs)),
        BinOpKind::Ge => Some((BinOpKind::Le, rhs, lhs)),
        BinOpKind::Gt => Some((BinOpKind::Lt, rhs, lhs)),
        BinOpKind::Mul // Not always commutative, e.g. with matrices. See issue #5698
        | BinOpKind::Shl
        | BinOpKind::Shr
        | BinOpKind::Rem
        | BinOpKind::Sub
        | BinOpKind::Div
        | BinOpKind::And
        | BinOpKind::Or => None,
    }
}

/// Checks if the two `Option`s are both `None` or some equal values as per
/// `eq_fn`.
pub fn both<X>(l: &Option<X>, r: &Option<X>, mut eq_fn: impl FnMut(&X, &X) -> bool) -> bool {
    l.as_ref()
        .map_or_else(|| r.is_none(), |x| r.as_ref().map_or(false, |y| eq_fn(x, y)))
}

/// Checks if two slices are equal as per `eq_fn`.
pub fn over<X>(left: &[X], right: &[X], mut eq_fn: impl FnMut(&X, &X) -> bool) -> bool {
    left.len() == right.len() && left.iter().zip(right).all(|(x, y)| eq_fn(x, y))
}

/// Counts how many elements of the slices are equal as per `eq_fn`.
pub fn count_eq<X: Sized>(
    left: &mut dyn Iterator<Item = X>,
    right: &mut dyn Iterator<Item = X>,
    mut eq_fn: impl FnMut(&X, &X) -> bool,
) -> usize {
    left.zip(right).take_while(|(l, r)| eq_fn(l, r)).count()
}

/// Checks if two expressions evaluate to the same value, and don't contain any side effects.
pub fn eq_expr_value(cx: &LateContext<'_>, left: &Expr<'_>, right: &Expr<'_>) -> bool {
    SpanlessEq::new(cx).deny_side_effects().eq_expr(left, right)
}

/// Type used to hash an ast element. This is different from the `Hash` trait
/// on ast types as this
/// trait would consider IDs and spans.
///
/// All expressions kind are hashed, but some might have a weaker hash.
pub struct SpanlessHash<'a, 'tcx> {
    /// Context used to evaluate constant expressions.
    cx: &'a LateContext<'tcx>,
    maybe_typeck_results: Option<&'tcx TypeckResults<'tcx>>,
    s: StableHasher,
}

impl<'a, 'tcx> SpanlessHash<'a, 'tcx> {
    pub fn new(cx: &'a LateContext<'tcx>) -> Self {
        Self {
            cx,
            maybe_typeck_results: cx.maybe_typeck_results(),
            s: StableHasher::new(),
        }
    }

    pub fn finish(self) -> u64 {
        self.s.finish()
    }

    pub fn hash_block(&mut self, b: &Block<'_>) {
        for s in b.stmts {
            self.hash_stmt(s);
        }

        if let Some(ref e) = b.expr {
            self.hash_expr(e);
        }

        match b.rules {
            BlockCheckMode::DefaultBlock => 0,
            BlockCheckMode::UnsafeBlock(_) => 1,
            BlockCheckMode::PushUnsafeBlock(_) => 2,
            BlockCheckMode::PopUnsafeBlock(_) => 3,
        }
        .hash(&mut self.s);
    }

    #[allow(clippy::many_single_char_names, clippy::too_many_lines)]
    pub fn hash_expr(&mut self, e: &Expr<'_>) {
        let simple_const = self
            .maybe_typeck_results
            .and_then(|typeck_results| constant_simple(self.cx, typeck_results, e));

        // const hashing may result in the same hash as some unrelated node, so add a sort of
        // discriminant depending on which path we're choosing next
        simple_const.is_some().hash(&mut self.s);

        if let Some(e) = simple_const {
            return e.hash(&mut self.s);
        }

        std::mem::discriminant(&e.kind).hash(&mut self.s);

        match e.kind {
            ExprKind::AddrOf(kind, m, ref e) => {
                match kind {
                    BorrowKind::Ref => 0,
                    BorrowKind::Raw => 1,
                }
                .hash(&mut self.s);
                m.hash(&mut self.s);
                self.hash_expr(e);
            },
            ExprKind::Continue(i) => {
                if let Some(i) = i.label {
                    self.hash_name(i.ident.name);
                }
            },
            ExprKind::Assign(ref l, ref r, _) => {
                self.hash_expr(l);
                self.hash_expr(r);
            },
            ExprKind::AssignOp(ref o, ref l, ref r) => {
                o.node
                    .hash_stable(&mut self.cx.tcx.get_stable_hashing_context(), &mut self.s);
                self.hash_expr(l);
                self.hash_expr(r);
            },
            ExprKind::Block(ref b, _) => {
                self.hash_block(b);
            },
            ExprKind::Binary(op, ref l, ref r) => {
                op.node
                    .hash_stable(&mut self.cx.tcx.get_stable_hashing_context(), &mut self.s);
                self.hash_expr(l);
                self.hash_expr(r);
            },
            ExprKind::Break(i, ref j) => {
                if let Some(i) = i.label {
                    self.hash_name(i.ident.name);
                }
                if let Some(ref j) = *j {
                    self.hash_expr(&*j);
                }
            },
            ExprKind::Box(ref e) | ExprKind::DropTemps(ref e) | ExprKind::Yield(ref e, _) => {
                self.hash_expr(e);
            },
            ExprKind::Call(ref fun, args) => {
                self.hash_expr(fun);
                self.hash_exprs(args);
            },
            ExprKind::Cast(ref e, ref ty) | ExprKind::Type(ref e, ref ty) => {
                self.hash_expr(e);
                self.hash_ty(ty);
            },
            ExprKind::Closure(cap, _, eid, _, _) => {
                match cap {
                    CaptureBy::Value => 0,
                    CaptureBy::Ref => 1,
                }
                .hash(&mut self.s);
                // closures inherit TypeckResults
                self.hash_expr(&self.cx.tcx.hir().body(eid).value);
            },
            ExprKind::Field(ref e, ref f) => {
                self.hash_expr(e);
                self.hash_name(f.name);
            },
            ExprKind::Index(ref a, ref i) => {
                self.hash_expr(a);
                self.hash_expr(i);
            },
            ExprKind::InlineAsm(ref asm) => {
                for piece in asm.template {
                    match piece {
                        InlineAsmTemplatePiece::String(s) => s.hash(&mut self.s),
                        InlineAsmTemplatePiece::Placeholder {
                            operand_idx,
                            modifier,
                            span: _,
                        } => {
                            operand_idx.hash(&mut self.s);
                            modifier.hash(&mut self.s);
                        },
                    }
                }
                asm.options.hash(&mut self.s);
                for (op, _op_sp) in asm.operands {
                    match op {
                        InlineAsmOperand::In { reg, expr } => {
                            reg.hash(&mut self.s);
                            self.hash_expr(expr);
                        },
                        InlineAsmOperand::Out { reg, late, expr } => {
                            reg.hash(&mut self.s);
                            late.hash(&mut self.s);
                            if let Some(expr) = expr {
                                self.hash_expr(expr);
                            }
                        },
                        InlineAsmOperand::InOut { reg, late, expr } => {
                            reg.hash(&mut self.s);
                            late.hash(&mut self.s);
                            self.hash_expr(expr);
                        },
                        InlineAsmOperand::SplitInOut {
                            reg,
                            late,
                            in_expr,
                            out_expr,
                        } => {
                            reg.hash(&mut self.s);
                            late.hash(&mut self.s);
                            self.hash_expr(in_expr);
                            if let Some(out_expr) = out_expr {
                                self.hash_expr(out_expr);
                            }
                        },
                        InlineAsmOperand::Const { anon_const } => self.hash_body(anon_const.body),
                        InlineAsmOperand::Sym { expr } => self.hash_expr(expr),
                    }
                }
            },
            ExprKind::LlvmInlineAsm(..) | ExprKind::Err => {},
            ExprKind::Lit(ref l) => {
                l.node.hash(&mut self.s);
            },
            ExprKind::Loop(ref b, ref i, ..) => {
                self.hash_block(b);
                if let Some(i) = *i {
                    self.hash_name(i.ident.name);
                }
            },
            ExprKind::If(ref cond, ref then, ref else_opt) => {
                let c: fn(_, _, _) -> _ = ExprKind::If;
                c.hash(&mut self.s);
                self.hash_expr(cond);
                self.hash_expr(&**then);
                if let Some(ref e) = *else_opt {
                    self.hash_expr(e);
                }
            },
            ExprKind::Match(ref e, arms, ref s) => {
                self.hash_expr(e);

                for arm in arms {
                    // TODO: arm.pat?
                    if let Some(ref e) = arm.guard {
                        self.hash_guard(e);
                    }
                    self.hash_expr(&arm.body);
                }

                s.hash(&mut self.s);
            },
            ExprKind::MethodCall(ref path, ref _tys, args, ref _fn_span) => {
                self.hash_name(path.ident.name);
                self.hash_exprs(args);
            },
            ExprKind::ConstBlock(ref l_id) => {
                self.hash_body(l_id.body);
            },
            ExprKind::Repeat(ref e, ref l_id) => {
                self.hash_expr(e);
                self.hash_body(l_id.body);
            },
            ExprKind::Ret(ref e) => {
                if let Some(ref e) = *e {
                    self.hash_expr(e);
                }
            },
            ExprKind::Path(ref qpath) => {
                self.hash_qpath(qpath);
            },
            ExprKind::Struct(ref path, fields, ref expr) => {
                self.hash_qpath(path);

                for f in fields {
                    self.hash_name(f.ident.name);
                    self.hash_expr(&f.expr);
                }

                if let Some(ref e) = *expr {
                    self.hash_expr(e);
                }
            },
            ExprKind::Tup(tup) => {
                self.hash_exprs(tup);
            },
            ExprKind::Array(v) => {
                self.hash_exprs(v);
            },
            ExprKind::Unary(lop, ref le) => {
                lop.hash_stable(&mut self.cx.tcx.get_stable_hashing_context(), &mut self.s);
                self.hash_expr(le);
            },
        }
    }

    pub fn hash_exprs(&mut self, e: &[Expr<'_>]) {
        for e in e {
            self.hash_expr(e);
        }
    }

    pub fn hash_name(&mut self, n: Symbol) {
        n.as_str().hash(&mut self.s);
    }

    pub fn hash_qpath(&mut self, p: &QPath<'_>) {
        match *p {
            QPath::Resolved(_, ref path) => {
                self.hash_path(path);
            },
            QPath::TypeRelative(_, ref path) => {
                self.hash_name(path.ident.name);
            },
            QPath::LangItem(lang_item, ..) => {
                lang_item.hash_stable(&mut self.cx.tcx.get_stable_hashing_context(), &mut self.s);
            },
        }
        // self.maybe_typeck_results.unwrap().qpath_res(p, id).hash(&mut self.s);
    }

    pub fn hash_path(&mut self, path: &Path<'_>) {
        match path.res {
            // constant hash since equality is dependant on inter-expression context
            Res::Local(_) => 1_usize.hash(&mut self.s),
            _ => {
                for seg in path.segments {
                    self.hash_name(seg.ident.name);
                }
            },
        }
    }

    pub fn hash_stmt(&mut self, b: &Stmt<'_>) {
        std::mem::discriminant(&b.kind).hash(&mut self.s);

        match &b.kind {
            StmtKind::Local(local) => {
                if let Some(ref init) = local.init {
                    self.hash_expr(init);
                }
            },
            StmtKind::Item(..) => {},
            StmtKind::Expr(expr) | StmtKind::Semi(expr) => {
                self.hash_expr(expr);
            },
        }
    }

    pub fn hash_guard(&mut self, g: &Guard<'_>) {
        match g {
            Guard::If(ref expr) | Guard::IfLet(_, ref expr) => {
                self.hash_expr(expr);
            },
        }
    }

    pub fn hash_lifetime(&mut self, lifetime: &Lifetime) {
        std::mem::discriminant(&lifetime.name).hash(&mut self.s);
        if let LifetimeName::Param(ref name) = lifetime.name {
            std::mem::discriminant(name).hash(&mut self.s);
            match name {
                ParamName::Plain(ref ident) => {
                    ident.name.hash(&mut self.s);
                },
                ParamName::Fresh(ref size) => {
                    size.hash(&mut self.s);
                },
                ParamName::Error => {},
            }
        }
    }

    pub fn hash_ty(&mut self, ty: &Ty<'_>) {
        self.hash_tykind(&ty.kind);
    }

    pub fn hash_tykind(&mut self, ty: &TyKind<'_>) {
        std::mem::discriminant(ty).hash(&mut self.s);
        match ty {
            TyKind::Slice(ty) => {
                self.hash_ty(ty);
            },
            TyKind::Array(ty, anon_const) => {
                self.hash_ty(ty);
                self.hash_body(anon_const.body);
            },
            TyKind::Ptr(mut_ty) => {
                self.hash_ty(&mut_ty.ty);
                mut_ty.mutbl.hash(&mut self.s);
            },
            TyKind::Rptr(lifetime, mut_ty) => {
                self.hash_lifetime(lifetime);
                self.hash_ty(&mut_ty.ty);
                mut_ty.mutbl.hash(&mut self.s);
            },
            TyKind::BareFn(bfn) => {
                bfn.unsafety.hash(&mut self.s);
                bfn.abi.hash(&mut self.s);
                for arg in bfn.decl.inputs {
                    self.hash_ty(&arg);
                }
                match bfn.decl.output {
                    FnRetTy::DefaultReturn(_) => {
                        ().hash(&mut self.s);
                    },
                    FnRetTy::Return(ref ty) => {
                        self.hash_ty(ty);
                    },
                }
                bfn.decl.c_variadic.hash(&mut self.s);
            },
            TyKind::Tup(ty_list) => {
                for ty in *ty_list {
                    self.hash_ty(ty);
                }
            },
            TyKind::Path(qpath) => match qpath {
                QPath::Resolved(ref maybe_ty, ref path) => {
                    if let Some(ref ty) = maybe_ty {
                        self.hash_ty(ty);
                    }
                    for segment in path.segments {
                        segment.ident.name.hash(&mut self.s);
                        self.hash_generic_args(segment.args().args);
                    }
                },
                QPath::TypeRelative(ref ty, ref segment) => {
                    self.hash_ty(ty);
                    segment.ident.name.hash(&mut self.s);
                },
                QPath::LangItem(lang_item, ..) => {
                    lang_item.hash(&mut self.s);
                },
            },
            TyKind::OpaqueDef(_, arg_list) => {
                self.hash_generic_args(arg_list);
            },
            TyKind::TraitObject(_, lifetime, _) => {
                self.hash_lifetime(lifetime);
            },
            TyKind::Typeof(anon_const) => {
                self.hash_body(anon_const.body);
            },
            TyKind::Err | TyKind::Infer | TyKind::Never => {},
        }
    }

    pub fn hash_body(&mut self, body_id: BodyId) {
        // swap out TypeckResults when hashing a body
        let old_maybe_typeck_results = self.maybe_typeck_results.replace(self.cx.tcx.typeck_body(body_id));
        self.hash_expr(&self.cx.tcx.hir().body(body_id).value);
        self.maybe_typeck_results = old_maybe_typeck_results;
    }

    fn hash_generic_args(&mut self, arg_list: &[GenericArg<'_>]) {
        for arg in arg_list {
            match arg {
                GenericArg::Lifetime(ref l) => self.hash_lifetime(l),
                GenericArg::Type(ref ty) => self.hash_ty(&ty),
                GenericArg::Const(ref ca) => self.hash_body(ca.value.body),
            }
        }
    }
}<|MERGE_RESOLUTION|>--- conflicted
+++ resolved
@@ -96,8 +96,6 @@
     pub fn eq_stmt(&mut self, left: &Stmt<'_>, right: &Stmt<'_>) -> bool {
         match (&left.kind, &right.kind) {
             (&StmtKind::Local(ref l), &StmtKind::Local(ref r)) => {
-<<<<<<< HEAD
-=======
                 // This additional check ensures that the type of the locals are equivalent even if the init
                 // expression or type have some inferred parts.
                 if let Some(typeck) = self.inner.maybe_typeck_results {
@@ -108,7 +106,6 @@
                     }
                 }
 
->>>>>>> 1f7aef33
                 // eq_pat adds the HirIds to the locals map. We therefor call it last to make sure that
                 // these only get added if the init and type is equal.
                 both(&l.init, &r.init, |l, r| self.eq_expr(l, r))
